# name of the site
name: Badoo Tech Blog

# description of the site used in feed.xml and in the header
description: Tech blog from the engineers behind Badoo, Hot or Not, and Chat or Not.

# url of the production site
url: http://techblog.badoo.com

# format of the links - do not change this as it will break all existing links!
permalink: /blog/:year/:month/:day/:title/

# if less is available on the PATH and being compiled then set this to false to not minify the outputted css
compress_less: true

# this is set to true by the LessGenerator plugin if lessc is not available on the PATH
# in this case less.js is used to compile in the browser.
use_lessjs: false

<<<<<<< HEAD
disqus_shortname: badootechblog
=======

exclude: ["pom.xml", "assembly.xml", "target", "README.md"]
>>>>>>> 9c566222
<|MERGE_RESOLUTION|>--- conflicted
+++ resolved
@@ -17,9 +17,8 @@
 # in this case less.js is used to compile in the browser.
 use_lessjs: false
 
-<<<<<<< HEAD
+# our shortname for the disqus plugin
 disqus_shortname: badootechblog
-=======
 
+# files to exclude
 exclude: ["pom.xml", "assembly.xml", "target", "README.md"]
->>>>>>> 9c566222
